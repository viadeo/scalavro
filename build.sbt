import scalariform.formatter.preferences._

organization in ThisBuild := "com.gensler"

name := "scalavro"

<<<<<<< HEAD
version in ThisBuild := "0.4.0-io-object-caching-SNAPSHOT"
=======
version in ThisBuild := "0.4.0-reuse-decoders-SNAPSHOT"
>>>>>>> a740e737

libraryDependencies in ThisBuild ++= Seq(
  "org.scala-lang" % "scala-reflect" % "2.10.2",
  "ch.qos.logback" % "logback-classic" % "1.0.9",
  "org.scalatest" %% "scalatest" % "2.0.M5b" % "test"
)

scalacOptions in (ThisBuild, Compile) ++= Seq(
  "-unchecked",
  "-deprecation",
  "-feature"
)

parallelExecution in (ThisBuild, Test) := false

fork in (ThisBuild, Test) := true

// publish settings

publishMavenStyle in ThisBuild := true

useGpg in ThisBuild := true

pomIncludeRepository in ThisBuild := { _ => false }

licenses in ThisBuild := Seq(
  "BSD-style" -> url("http://opensource.org/licenses/BSD-2-Clause")
)

homepage in ThisBuild := Some(url("http://genslerappspod.github.io/scalavro/"))

scalaVersion in ThisBuild := "2.10.2"

publishTo in ThisBuild <<= version { (v: String) =>
  val nexus = "https://oss.sonatype.org/"
  if (v.trim.endsWith("SNAPSHOT"))
    Some("snapshots" at nexus + "content/repositories/snapshots")
  else
    Some("releases"  at nexus + "service/local/staging/deploy/maven2")
}

pomExtra in ThisBuild := (
  <scm>
    <url>git@github.com:GenslerAppsPod/scalavro.git</url>
    <connection>scm:git:git@github.com:GenslerAppsPod/scalavro.git</connection>
  </scm>
  <developers>
    <developer>
      <id>ConnorDoyle</id>
      <name>Connor Doyle</name>
      <url>http://gensler.com</url>
    </developer>
  </developers>
)

// formatter settings

ScalariformKeys.preferences in ThisBuild := FormattingPreferences()
  .setPreference(IndentWithTabs, false)
  .setPreference(IndentSpaces, 2)
  .setPreference(DoubleIndentClassDeclaration, false)
  .setPreference(MultilineScaladocCommentsStartOnFirstLine, false)
  .setPreference(PlaceScaladocAsterisksBeneathSecondAsterisk, true)
  .setPreference(PreserveDanglingCloseParenthesis, false)
  .setPreference(AlignSingleLineCaseStatements, true)
  .setPreference(PreserveSpaceBeforeArguments, true)
  .setPreference(SpaceBeforeColon, false)
  .setPreference(SpaceInsideBrackets, false)
  .setPreference(SpaceInsideParentheses, false)
  .setPreference(SpacesWithinPatternBinders, true)
  .setPreference(FormatXml, true)<|MERGE_RESOLUTION|>--- conflicted
+++ resolved
@@ -4,11 +4,7 @@
 
 name := "scalavro"
 
-<<<<<<< HEAD
-version in ThisBuild := "0.4.0-io-object-caching-SNAPSHOT"
-=======
-version in ThisBuild := "0.4.0-reuse-decoders-SNAPSHOT"
->>>>>>> a740e737
+version in ThisBuild := "0.4.0-SNAPSHOT"
 
 libraryDependencies in ThisBuild ++= Seq(
   "org.scala-lang" % "scala-reflect" % "2.10.2",
